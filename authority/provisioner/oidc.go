package provisioner

import (
	"context"
	"crypto/x509"
	"encoding/json"
	"net"
	"net/http"
	"net/url"
	"path"
	"strings"
	"time"

	"github.com/pkg/errors"
	"github.com/smallstep/certificates/authority/policy"
	"github.com/smallstep/certificates/errs"
	"go.step.sm/crypto/jose"
	"go.step.sm/crypto/sshutil"
	"go.step.sm/crypto/x509util"
)

// openIDConfiguration contains the necessary properties in the
// `/.well-known/openid-configuration` document.
type openIDConfiguration struct {
	Issuer    string `json:"issuer"`
	JWKSetURI string `json:"jwks_uri"`
}

// Validate validates the values in a well-known OpenID configuration endpoint.
func (c openIDConfiguration) Validate() error {
	switch {
	case c.Issuer == "":
		return errors.New("issuer cannot be empty")
	case c.JWKSetURI == "":
		return errors.New("jwks_uri cannot be empty")
	default:
		return nil
	}
}

// openIDPayload represents the fields on the id_token JWT payload.
type openIDPayload struct {
	jose.Claims
	AtHash          string   `json:"at_hash"`
	AuthorizedParty string   `json:"azp"`
	Email           string   `json:"email"`
	EmailVerified   bool     `json:"email_verified"`
	Hd              string   `json:"hd"`
	Nonce           string   `json:"nonce"`
	Groups          []string `json:"groups"`
}

func (o *openIDPayload) IsAdmin(admins []string) bool {
	if o.Email != "" {
		email := sanitizeEmail(o.Email)
		for _, e := range admins {
			if email == sanitizeEmail(e) {
				return true
			}
		}
	}

	// The groups and emails can be in the same array for now, but consider
	// making a specialized option later.
	for _, name := range o.Groups {
		for _, admin := range admins {
			if name == admin {
				return true
			}
		}
	}

	return false
}

// OIDC represents an OAuth 2.0 OpenID Connect provider.
//
// ClientSecret is mandatory, but it can be an empty string.
type OIDC struct {
	*base
	ID                    string   `json:"-"`
	Type                  string   `json:"type"`
	Name                  string   `json:"name"`
	ClientID              string   `json:"clientID"`
	ClientSecret          string   `json:"clientSecret"`
	ConfigurationEndpoint string   `json:"configurationEndpoint"`
	TenantID              string   `json:"tenantID,omitempty"`
	Admins                []string `json:"admins,omitempty"`
	Domains               []string `json:"domains,omitempty"`
	Groups                []string `json:"groups,omitempty"`
	ListenAddress         string   `json:"listenAddress,omitempty"`
	Claims                *Claims  `json:"claims,omitempty"`
	Options               *Options `json:"options,omitempty"`
	configuration         openIDConfiguration
	keyStore              *keyStore
<<<<<<< HEAD
	claimer               *Claimer
	getIdentityFunc       GetIdentityFunc
	x509Policy            policy.X509Policy
	sshHostPolicy         policy.HostPolicy
	sshUserPolicy         policy.UserPolicy
=======
	ctl                   *Controller
>>>>>>> 08273447
}

func sanitizeEmail(email string) string {
	if i := strings.LastIndex(email, "@"); i >= 0 {
		email = email[:i] + strings.ToLower(email[i:])
	}
	return email
}

// GetID returns the provisioner unique identifier, the OIDC provisioner the
// uses the clientID for this.
func (o *OIDC) GetID() string {
	if o.ID != "" {
		return o.ID
	}
	return o.GetIDForToken()
}

// GetIDForToken returns an identifier that will be used to load the provisioner
// from a token.
func (o *OIDC) GetIDForToken() string {
	return o.ClientID
}

// GetTokenID returns the provisioner unique identifier, the OIDC provisioner the
// uses the clientID for this.
func (o *OIDC) GetTokenID(ott string) (string, error) {
	// Validate payload
	token, err := jose.ParseSigned(ott)
	if err != nil {
		return "", errors.Wrap(err, "error parsing token")
	}

	// Get claims w/out verification. We need to look up the provisioner
	// key in order to verify the claims and we need the issuer from the claims
	// before we can look up the provisioner.
	var claims openIDPayload
	if err = token.UnsafeClaimsWithoutVerification(&claims); err != nil {
		return "", errors.Wrap(err, "error verifying claims")
	}
	return claims.Nonce, nil
}

// GetName returns the name of the provisioner.
func (o *OIDC) GetName() string {
	return o.Name
}

// GetType returns the type of provisioner.
func (o *OIDC) GetType() Type {
	return TypeOIDC
}

// GetEncryptedKey is not available in an OIDC provisioner.
func (o *OIDC) GetEncryptedKey() (kid, key string, ok bool) {
	return "", "", false
}

// Init validates and initializes the OIDC provider.
func (o *OIDC) Init(config Config) (err error) {
	switch {
	case o.Type == "":
		return errors.New("type cannot be empty")
	case o.Name == "":
		return errors.New("name cannot be empty")
	case o.ClientID == "":
		return errors.New("clientID cannot be empty")
	case o.ConfigurationEndpoint == "":
		return errors.New("configurationEndpoint cannot be empty")
	}

	// Validate listenAddress if given
	if o.ListenAddress != "" {
		if _, _, err := net.SplitHostPort(o.ListenAddress); err != nil {
			return errors.Wrap(err, "error parsing listenAddress")
		}
	}

	// Decode and validate openid-configuration endpoint
	u, err := url.Parse(o.ConfigurationEndpoint)
	if err != nil {
		return errors.Wrapf(err, "error parsing %s", o.ConfigurationEndpoint)
	}
	if !strings.Contains(u.Path, "/.well-known/openid-configuration") {
		u.Path = path.Join(u.Path, "/.well-known/openid-configuration")
	}
	if err := getAndDecode(u.String(), &o.configuration); err != nil {
		return err
	}
	if err := o.configuration.Validate(); err != nil {
		return errors.Wrapf(err, "error parsing %s", o.ConfigurationEndpoint)
	}
	// Replace {tenantid} with the configured one
	if o.TenantID != "" {
		o.configuration.Issuer = strings.ReplaceAll(o.configuration.Issuer, "{tenantid}", o.TenantID)
	}
	// Get JWK key set
	o.keyStore, err = newKeyStore(o.configuration.JWKSetURI)
	if err != nil {
		return err
	}

<<<<<<< HEAD
	// Set the identity getter if it exists, otherwise use the default.
	if config.GetIdentityFunc == nil {
		o.getIdentityFunc = DefaultIdentityFunc
	} else {
		o.getIdentityFunc = config.GetIdentityFunc
	}

	// Initialize the x509 allow/deny policy engine
	if o.x509Policy, err = policy.NewX509PolicyEngine(o.Options.GetX509Options()); err != nil {
		return err
	}

	// Initialize the SSH allow/deny policy engine for user certificates
	if o.sshUserPolicy, err = policy.NewSSHUserPolicyEngine(o.Options.GetSSHOptions()); err != nil {
		return err
	}

	// Initialize the SSH allow/deny policy engine for host certificates
	if o.sshHostPolicy, err = policy.NewSSHHostPolicyEngine(o.Options.GetSSHOptions()); err != nil {
		return err
	}

	return nil
=======
	o.ctl, err = NewController(o, o.Claims, config)
	return
>>>>>>> 08273447
}

// ValidatePayload validates the given token payload.
func (o *OIDC) ValidatePayload(p openIDPayload) error {
	// According to "rfc7519 JSON Web Token" acceptable skew should be no more
	// than a few minutes.
	if err := p.ValidateWithLeeway(jose.Expected{
		Issuer:   o.configuration.Issuer,
		Audience: jose.Audience{o.ClientID},
		Time:     time.Now().UTC(),
	}, time.Minute); err != nil {
		return errs.Wrap(http.StatusUnauthorized, err, "validatePayload: failed to validate oidc token payload")
	}

	// Validate azp if present
	if p.AuthorizedParty != "" && p.AuthorizedParty != o.ClientID {
		return errs.Unauthorized("validatePayload: failed to validate oidc token payload: invalid azp")
	}

	// Validate domains (case-insensitive)
	if p.Email != "" && len(o.Domains) > 0 && !p.IsAdmin(o.Admins) {
		email := sanitizeEmail(p.Email)
		var found bool
		for _, d := range o.Domains {
			if strings.HasSuffix(email, "@"+strings.ToLower(d)) {
				found = true
				break
			}
		}
		if !found {
			return errs.Unauthorized("validatePayload: failed to validate oidc token payload: email is not allowed")
		}
	}

	// Filter by oidc group claim
	if len(o.Groups) > 0 {
		var found bool
		for _, group := range o.Groups {
			for _, g := range p.Groups {
				if g == group {
					found = true
					break
				}
			}
		}
		if !found {
			return errs.Unauthorized("validatePayload: oidc token payload validation failed: invalid group")
		}
	}

	return nil
}

// authorizeToken applies the most common provisioner authorization claims,
// leaving the rest to context specific methods.
func (o *OIDC) authorizeToken(token string) (*openIDPayload, error) {
	jwt, err := jose.ParseSigned(token)
	if err != nil {
		return nil, errs.Wrap(http.StatusUnauthorized, err,
			"oidc.AuthorizeToken; error parsing oidc token")
	}

	// Parse claims to get the kid
	var claims openIDPayload
	if err := jwt.UnsafeClaimsWithoutVerification(&claims); err != nil {
		return nil, errs.Wrap(http.StatusUnauthorized, err,
			"oidc.AuthorizeToken; error parsing oidc token claims")
	}

	found := false
	kid := jwt.Headers[0].KeyID
	keys := o.keyStore.Get(kid)
	for _, key := range keys {
		if err := jwt.Claims(key, &claims); err == nil {
			found = true
			break
		}
	}
	if !found {
		return nil, errs.Unauthorized("oidc.AuthorizeToken; cannot validate oidc token")
	}

	if err := o.ValidatePayload(claims); err != nil {
		return nil, errs.Wrap(http.StatusInternalServerError, err, "oidc.AuthorizeToken")
	}

	return &claims, nil
}

// AuthorizeRevoke returns an error if the provisioner does not have rights to
// revoke the certificate with serial number in the `sub` property.
// Only tokens generated by an admin have the right to revoke a certificate.
func (o *OIDC) AuthorizeRevoke(ctx context.Context, token string) error {
	claims, err := o.authorizeToken(token)
	if err != nil {
		return errs.Wrap(http.StatusInternalServerError, err, "oidc.AuthorizeRevoke")
	}

	// Only admins can revoke certificates.
	if claims.IsAdmin(o.Admins) {
		return nil
	}

	return errs.Unauthorized("oidc.AuthorizeRevoke; cannot revoke with non-admin oidc token")
}

// AuthorizeSign validates the given token.
func (o *OIDC) AuthorizeSign(ctx context.Context, token string) ([]SignOption, error) {
	claims, err := o.authorizeToken(token)
	if err != nil {
		return nil, errs.Wrap(http.StatusInternalServerError, err, "oidc.AuthorizeSign")
	}

	// Certificate templates
	sans := []string{}
	if claims.Email != "" {
		sans = append(sans, claims.Email)
	}

	// Add uri SAN with iss#sub if issuer is a URL with schema.
	//
	// According to https://openid.net/specs/openid-connect-core-1_0.html the
	// iss value is a case sensitive URL using the https scheme that contains
	// scheme, host, and optionally, port number and path components and no
	// query or fragment components.
	if iss, err := url.Parse(claims.Issuer); err == nil && iss.Scheme != "" {
		iss.Fragment = claims.Subject
		sans = append(sans, iss.String())
	}

	data := x509util.CreateTemplateData(claims.Subject, sans)
	if v, err := unsafeParseSigned(token); err == nil {
		data.SetToken(v)
	}

	// Use the default template unless no-templates are configured and email is
	// an admin, in that case we will use the CR template.
	defaultTemplate := x509util.DefaultLeafTemplate
	if !o.Options.GetX509Options().HasTemplate() && claims.IsAdmin(o.Admins) {
		defaultTemplate = x509util.DefaultAdminLeafTemplate
	}

	templateOptions, err := CustomTemplateOptions(o.Options, data, defaultTemplate)
	if err != nil {
		return nil, errs.Wrap(http.StatusInternalServerError, err, "oidc.AuthorizeSign")
	}

	return []SignOption{
		templateOptions,
		// modifiers / withOptions
		newProvisionerExtensionOption(TypeOIDC, o.Name, o.ClientID),
		profileDefaultDuration(o.ctl.Claimer.DefaultTLSCertDuration()),
		// validators
		defaultPublicKeyValidator{},
<<<<<<< HEAD
		newValidityValidator(o.claimer.MinTLSCertDuration(), o.claimer.MaxTLSCertDuration()),
		newX509NamePolicyValidator(o.x509Policy),
=======
		newValidityValidator(o.ctl.Claimer.MinTLSCertDuration(), o.ctl.Claimer.MaxTLSCertDuration()),
>>>>>>> 08273447
	}, nil
}

// AuthorizeRenew returns an error if the renewal is disabled.
// NOTE: This method does not actually validate the certificate or check it's
// revocation status. Just confirms that the provisioner that created the
// certificate was configured to allow renewals.
func (o *OIDC) AuthorizeRenew(ctx context.Context, cert *x509.Certificate) error {
	return o.ctl.AuthorizeRenew(ctx, cert)
}

// AuthorizeSSHSign returns the list of SignOption for a SignSSH request.
func (o *OIDC) AuthorizeSSHSign(ctx context.Context, token string) ([]SignOption, error) {
	if !o.ctl.Claimer.IsSSHCAEnabled() {
		return nil, errs.Unauthorized("oidc.AuthorizeSSHSign; sshCA is disabled for oidc provisioner '%s'", o.GetName())
	}
	claims, err := o.authorizeToken(token)
	if err != nil {
		return nil, errs.Wrap(http.StatusInternalServerError, err, "oidc.AuthorizeSSHSign")
	}
	// Enforce an email claim
	if claims.Email == "" {
		return nil, errs.Unauthorized("oidc.AuthorizeSSHSign: failed to validate oidc token payload: email not found")
	}

	// Get the identity using either the default identityFunc or one injected
	// externally. Note that the PreferredUsername might be empty.
	// TBD: Would preferred_username present a safety issue here?
	iden, err := o.ctl.GetIdentity(ctx, claims.Email)
	if err != nil {
		return nil, errs.Wrap(http.StatusInternalServerError, err, "oidc.AuthorizeSSHSign")
	}

	// Certificate templates.
	data := sshutil.CreateTemplateData(sshutil.UserCert, claims.Email, iden.Usernames)
	if v, err := unsafeParseSigned(token); err == nil {
		data.SetToken(v)
	}
	// Add custom extensions added in the identity function.
	for k, v := range iden.Permissions.Extensions {
		data.AddExtension(k, v)
	}
	// Add custom critical options added in the identity function.
	for k, v := range iden.Permissions.CriticalOptions {
		data.AddCriticalOption(k, v)
	}

	// Use the default template unless no-templates are configured and email is
	// an admin, in that case we will use the parameters in the request.
	isAdmin := claims.IsAdmin(o.Admins)
	defaultTemplate := sshutil.DefaultTemplate
	if isAdmin && !o.Options.GetSSHOptions().HasTemplate() {
		defaultTemplate = sshutil.DefaultAdminTemplate
	}

	templateOptions, err := CustomSSHTemplateOptions(o.Options, data, defaultTemplate)
	if err != nil {
		return nil, errs.Wrap(http.StatusInternalServerError, err, "jwk.AuthorizeSign")
	}
	signOptions := []SignOption{templateOptions}

	// Admin users can use any principal, and can sign user and host certificates.
	// Non-admin users can only use principals returned by the identityFunc, and
	// can only sign user certificates.
	if isAdmin {
		signOptions = append(signOptions, &sshCertOptionsRequireValidator{
			CertType:   true,
			KeyID:      true,
			Principals: true,
		})
	} else {
		signOptions = append(signOptions, sshCertOptionsValidator(SignSSHOptions{
			CertType:   SSHUserCert,
			Principals: iden.Usernames,
		}))
	}

	return append(signOptions,
		// Set the validity bounds if not set.
		&sshDefaultDuration{o.ctl.Claimer},
		// Validate public key
		&sshDefaultPublicKeyValidator{},
		// Validate the validity period.
		&sshCertValidityValidator{o.ctl.Claimer},
		// Require all the fields in the SSH certificate
		&sshCertDefaultValidator{},
		// Ensure that all principal names are allowed
		newSSHNamePolicyValidator(o.sshHostPolicy, o.sshUserPolicy),
	), nil
}

// AuthorizeSSHRevoke returns nil if the token is valid, false otherwise.
func (o *OIDC) AuthorizeSSHRevoke(ctx context.Context, token string) error {
	claims, err := o.authorizeToken(token)
	if err != nil {
		return errs.Wrap(http.StatusInternalServerError, err, "oidc.AuthorizeSSHRevoke")
	}

	// Only admins can revoke certificates.
	if claims.IsAdmin(o.Admins) {
		return nil
	}

	return errs.Unauthorized("oidc.AuthorizeSSHRevoke; cannot revoke with non-admin oidc token")
}

func getAndDecode(uri string, v interface{}) error {
	resp, err := http.Get(uri)
	if err != nil {
		return errors.Wrapf(err, "failed to connect to %s", uri)
	}
	defer resp.Body.Close()
	if err := json.NewDecoder(resp.Body).Decode(v); err != nil {
		return errors.Wrapf(err, "error reading %s", uri)
	}
	return nil
}<|MERGE_RESOLUTION|>--- conflicted
+++ resolved
@@ -12,11 +12,13 @@
 	"time"
 
 	"github.com/pkg/errors"
-	"github.com/smallstep/certificates/authority/policy"
-	"github.com/smallstep/certificates/errs"
+
 	"go.step.sm/crypto/jose"
 	"go.step.sm/crypto/sshutil"
 	"go.step.sm/crypto/x509util"
+
+	"github.com/smallstep/certificates/authority/policy"
+	"github.com/smallstep/certificates/errs"
 )
 
 // openIDConfiguration contains the necessary properties in the
@@ -93,15 +95,11 @@
 	Options               *Options `json:"options,omitempty"`
 	configuration         openIDConfiguration
 	keyStore              *keyStore
-<<<<<<< HEAD
-	claimer               *Claimer
 	getIdentityFunc       GetIdentityFunc
+	ctl                   *Controller
 	x509Policy            policy.X509Policy
 	sshHostPolicy         policy.HostPolicy
 	sshUserPolicy         policy.UserPolicy
-=======
-	ctl                   *Controller
->>>>>>> 08273447
 }
 
 func sanitizeEmail(email string) string {
@@ -204,7 +202,6 @@
 		return err
 	}
 
-<<<<<<< HEAD
 	// Set the identity getter if it exists, otherwise use the default.
 	if config.GetIdentityFunc == nil {
 		o.getIdentityFunc = DefaultIdentityFunc
@@ -227,11 +224,8 @@
 		return err
 	}
 
-	return nil
-=======
 	o.ctl, err = NewController(o, o.Claims, config)
 	return
->>>>>>> 08273447
 }
 
 // ValidatePayload validates the given token payload.
@@ -386,12 +380,8 @@
 		profileDefaultDuration(o.ctl.Claimer.DefaultTLSCertDuration()),
 		// validators
 		defaultPublicKeyValidator{},
-<<<<<<< HEAD
-		newValidityValidator(o.claimer.MinTLSCertDuration(), o.claimer.MaxTLSCertDuration()),
+		newValidityValidator(o.ctl.Claimer.MinTLSCertDuration(), o.ctl.Claimer.MaxTLSCertDuration()),
 		newX509NamePolicyValidator(o.x509Policy),
-=======
-		newValidityValidator(o.ctl.Claimer.MinTLSCertDuration(), o.ctl.Claimer.MaxTLSCertDuration()),
->>>>>>> 08273447
 	}, nil
 }
 
